--- conflicted
+++ resolved
@@ -61,7 +61,6 @@
 
 SteadyText v2025.8.16+ uses Qwen3 models for generation and Jina v4 for embeddings:
 
-<<<<<<< HEAD
 **Generation Models:**
 - **Small** (default): Qwen3-4B-Instruct - Fast, efficient for most tasks
 - **Large**: Qwen3-30B-A3B-Instruct - Higher quality for complex tasks
@@ -76,8 +75,6 @@
 - AIDEV-NOTE: Query/Passage prefixes are critical for optimal retrieval performance
 - AIDEV-TODO: Consider exposing full 2048 dimensions as an option
 
-## Temperature Parameter (v2025.8.15+)
-=======
 ## Mini Models Support (v2.7.0+)
 
 - AIDEV-NOTE: Mini models provide ~10x faster CI/testing with smaller model sizes
@@ -86,8 +83,7 @@
 - CLI supports --size mini flag for all commands (generate, embed, rerank, daemon)
 - AIDEV-TODO: Consider adding more mini model variants for different use cases
 
-## Temperature Parameter (v2.6.3+)
->>>>>>> 83b73d20
+## Temperature Parameter (v2025.8.15+)
 
 SteadyText supports temperature control for text generation, allowing fine-tuned control over output randomness:
 
