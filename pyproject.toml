[build-system]
requires = ["hatchling"]
build-backend = "hatchling.build"

[project]
name = "steadytext"
version = "0.3.0"
description = "Deterministic text generation and embedding with zero configuration"
readme = "README.md"
authors = [
  { name="SteadyText Community", email="singh@diwank.name" },
]
license = { file="LICENSE" }
requires-python = ">=3.10,<3.14"
classifiers = [
    "Development Status :: 3 - Alpha",
    "Intended Audience :: Developers",
    "License :: OSI Approved :: MIT License",
    "Programming Language :: Python :: 3.10",
    "Programming Language :: Python :: 3.11",
    "Programming Language :: Python :: 3.12",
    "Programming Language :: Python :: 3.13",
    "Topic :: Scientific/Engineering :: Artificial Intelligence",
    "Topic :: Software Development :: Libraries :: Python Modules",
    "Typing :: Typed",
]
dependencies = [
    "llama-cpp-python>=0.3.9",
    "numpy>=1.21.0",
    "huggingface-hub>=0.32.0",
    "requests",
    "tqdm>=4",
    "click>=8.0.0",
    "chonkie>=0.2.1",
    "faiss-cpu>=1.7.0"
]

[project.urls]
"Homepage" = "https://github.com/julep-ai/steadytext"
"Bug Tracker" = "https://github.com/julep-ai/steadytext/issues"

[project.optional-dependencies]
test = [
    "pytest",
    "pytest-cov",
    "pytest-xdist",
]
benchmark = [
<<<<<<< HEAD
    "psutil",
    "tabulate",
    "matplotlib",
    "pandas",
    "lighteval",
=======
    "lighteval>=0.6.0",
    "psutil>=5.9.0",
    "matplotlib>=3.5.0",
    "pandas>=2.0.0",
    "tabulate>=0.9.0",
>>>>>>> 7423cc2b
]

[project.scripts]
steadytext = "steadytext.cli:main"
st = "steadytext.cli:main"

[tool.poe.tasks]
test = "pytest"
test-parallel = "pytest -p no:xdist"
lint = "ruff check --fix --unsafe-fixes"
format = "ruff format"
check = "ty check"
pre-commit = "pre-commit run --all-files"
docs-build = "mkdocs build"
docs-serve = "mkdocs serve"
docs-deploy = "mkdocs gh-deploy"

[dependency-groups]
dev = [
    "ruff>=0.11.13",
    "ty>=0.0.1a8",
    "pytest",
    "pytest-cov",
    "pytest-xdist",
    "pre-commit",
    "poethepoet",
    "ipython>=8.37.0",
    "pip>=25.1.1",
    "mkdocs>=1.6.0",
    "mkdocs-material>=9.5.0",
]<|MERGE_RESOLUTION|>--- conflicted
+++ resolved
@@ -46,19 +46,11 @@
     "pytest-xdist",
 ]
 benchmark = [
-<<<<<<< HEAD
     "psutil",
     "tabulate",
     "matplotlib",
     "pandas",
     "lighteval",
-=======
-    "lighteval>=0.6.0",
-    "psutil>=5.9.0",
-    "matplotlib>=3.5.0",
-    "pandas>=2.0.0",
-    "tabulate>=0.9.0",
->>>>>>> 7423cc2b
 ]
 
 [project.scripts]
