--- conflicted
+++ resolved
@@ -1,29 +1,22 @@
 import click
 import json
 import numpy as np
-import os
 
 
 # AIDEV-NOTE: Fixed CLI consistency issue (2025-06-28) - Changed from single --format option
 # to individual flags (--json, --numpy, --hex) to match generate command pattern
 @click.command()
 @click.argument("text", nargs=-1)
-<<<<<<< HEAD
-=======
 @click.option("--json", "output_json", is_flag=True, help="Output as JSON")
 @click.option("--numpy", "output_numpy", is_flag=True, help="Output as numpy array")
 @click.option("--hex", "output_hex", is_flag=True, help="Output as hex string")
->>>>>>> 3e959eb4
 @click.option(
-    "--json",
+    "--format",
     "output_format",
-<<<<<<< HEAD
-    flag_value="json",
-    default=True,
-    help="JSON output (default)",
+    type=click.Choice(["numpy", "json", "hex"]),
+    default=None,
+    help="Output format (deprecated, use --json/--numpy/--hex)",
 )
-@click.option("--numpy", "output_format", flag_value="numpy", help="Numpy array output")
-@click.option("--hex", "output_format", flag_value="hex", help="Hex-encoded output")
 @click.option(
     "--seed",
     type=int,
@@ -31,43 +24,7 @@
     help="Seed for deterministic embedding.",
     show_default=True,
 )
-def embed(text: tuple, output_format: str, seed: int):
-    """Generate embedding vector for text."""
-    if os.environ.get("STEADYTEXT_SKIP_MODEL_LOAD") == "1":
-        embedding = np.zeros(1024, dtype=np.float32)
-        if output_format == "json":
-            output = {
-                "embedding": embedding.tolist(),
-                "model": "mock_model",
-                "usage": {"prompt_tokens": 0, "total_tokens": 0},
-            }
-            click.echo(json.dumps(output))
-        elif output_format == "numpy":
-            click.echo(str(embedding))
-        else:  # hex
-            click.echo(embedding.tobytes().hex())
-        return
-
-    from ...core.embedder import core_embed as create_embedding
-    from ...utils import set_deterministic_environment
-
-    set_deterministic_environment(seed)
-    embedding = create_embedding(list(text), seed=seed)
-
-    if output_format == "json":
-        output = {
-            "embedding": embedding.tolist(),
-            "model": "embedding_model",
-            "usage": {
-                "prompt_tokens": len(list(text)),
-                "total_tokens": len(list(text)),
-            },
-=======
-    type=click.Choice(["numpy", "json", "hex"]),
-    default=None,
-    help="Output format (deprecated, use --json/--numpy/--hex)",
-)
-def embed(text, output_json, output_numpy, output_hex, output_format):
+def embed(text, output_json, output_numpy, output_hex, output_format, seed):
     """Generate embedding vector for text.
 
     Examples:
@@ -76,6 +33,10 @@
         st embed "text one" "text two" --json
         echo "text to embed" | st embed
     """
+    import sys
+    import time
+    from ...core.embedder import core_embed as create_embedding
+
     # Determine output format
     if output_format:
         # Legacy --format option
@@ -107,7 +68,7 @@
 
     # AIDEV-NOTE: Create embedding directly using core function
     start_time = time.time()
-    embedding = create_embedding(input_text)
+    embedding = create_embedding(input_text, seed=seed)
     elapsed_time = time.time() - start_time
 
     if format_choice == "numpy":
@@ -130,10 +91,5 @@
             },
             "dimension": len(embedding),
             "time_taken": elapsed_time,
->>>>>>> 3e959eb4
         }
-        click.echo(json.dumps(output))
-    elif output_format == "numpy":
-        click.echo(str(embedding))
-    else:  # hex
-        click.echo(embedding.tobytes().hex())+        click.echo(json.dumps(output))