# AIDEV-NOTE: Core text generation module with deterministic fallback.
# Features:
# - Implements both model-based generation and a hash-based deterministic fallback.
# - Integrates stop sequences (DEFAULT_STOP_SEQUENCES).
# - Ensures determinism using DEFAULT_SEED.
# - Supports streaming token generation via generate_iter().
# - Allows dynamic model switching at runtime.
# - Defers environment setup to prevent pytest collection hangs.

import hashlib
import logging
import os
from typing import Any, Dict, List, Optional, Union, Tuple, Iterator, cast

from ..cache_manager import get_generation_cache
from ..models.loader import get_generator_model_instance
from ..utils import set_deterministic_environment  # Assuming this is in utils.py
from ..utils import (
    DEFAULT_SEED,
    DEFAULT_STOP_SEQUENCES,
    GENERATION_MAX_NEW_TOKENS,
    LLAMA_CPP_GENERATION_SAMPLING_PARAMS_DETERMINISTIC,
    logger,
    resolve_model_params,
    generate_cache_key,
    should_use_cache_for_generation,
    should_use_cache_for_streaming,
)

# AIDEV-NOTE: Removed module-level set_deterministic_environment call to prevent
# hanging during pytest collection. This is now called lazily when needed.


# AIDEV-NOTE: Uses centralized cache manager for consistency. Fallback results are cached.


# AIDEV-NOTE: Main generator class with model caching, error handling, and dynamic model switching.
class DeterministicGenerator:
    def __init__(self) -> None:
        # AIDEV-NOTE: Deterministic environment is set when the generator is created to prevent pytest collection hangs.
        set_deterministic_environment(DEFAULT_SEED)

        self.model = None
        self._logits_enabled = False
        self._current_model_key = "default::default"
        # Load model without logits_all initially
        # AIDEV-NOTE: Skip model loading if STEADYTEXT_SKIP_MODEL_LOAD is set
        if os.environ.get("STEADYTEXT_SKIP_MODEL_LOAD") != "1":
            self._load_model(enable_logits=False)

    def _load_model(
        self,
        enable_logits: bool = False,
        repo_id: Optional[str] = None,
        filename: Optional[str] = None,
        force_reload: bool = False,
    ):
        """Load or reload the model with specific logits configuration.

        AIDEV-NOTE: Supports loading custom models and respects STEADYTEXT_SKIP_MODEL_LOAD.
        """
        if os.environ.get("STEADYTEXT_SKIP_MODEL_LOAD") == "1":
            logger.debug(
                "_load_model: STEADYTEXT_SKIP_MODEL_LOAD=1, skipping model load"
            )
            self.model = None
            return

        self.model = get_generator_model_instance(
            force_reload=force_reload,
            enable_logits=enable_logits,
            repo_id=repo_id,
            filename=filename,
        )
        self._logits_enabled = enable_logits
        self._current_model_key = f"{repo_id or 'default'}::{filename or 'default'}"
        if self.model is None:
            logger.error(
                f"DeterministicGenerator: Model instance is None after attempting to load {self._current_model_key}."
            )

    def generate(
        self,
        prompt: str,
        max_new_tokens: Optional[int] = None,
        return_logprobs: bool = False,
        eos_string: str = "[EOS]",
        model: Optional[str] = None,
        model_repo: Optional[str] = None,
        model_filename: Optional[str] = None,
        size: Optional[str] = None,
        seed: int = DEFAULT_SEED,
    ) -> Union[str, Tuple[str, Optional[Dict[str, Any]]]]:
        """Generate text with optional model switching.

        Args:
            prompt: Input text prompt
            return_logprobs: Whether to return token log probabilities
            eos_string: End-of-sequence string ("[EOS]" uses model defaults)
            model: Model name from registry (e.g., "qwen2.5-3b")
            model_repo: Custom Hugging Face repository ID
            model_filename: Custom model filename
            size: Size identifier ("small", "large")
            seed: Seed for deterministic generation

        AIDEV-NOTE: Model switching parameters allow using different models without restarting.
        """
        set_deterministic_environment(seed)
        # Resolve model parameters
        repo_id: Optional[str] = None
        filename: Optional[str] = None

        if model or model_repo or model_filename or size:
            try:
                repo_id, filename = resolve_model_params(
                    model, model_repo, model_filename, size
                )
            except ValueError as e:
                logger.error(f"Invalid model specification: {e}")
                fallback = _deterministic_fallback_generate(prompt, seed)
                return (fallback, None) if return_logprobs else fallback

        # Handle caching only for non-logprobs requests and default model
        if should_use_cache_for_generation(return_logprobs, repo_id, filename):
            cache_key = generate_cache_key(prompt, eos_string)
            cached = get_generation_cache().get(cache_key)
            if cached is not None:
                return cached

        if not isinstance(prompt, str):
            logger.error(
                f"DeterministicGenerator.generate: Invalid prompt type: {type(prompt)}. Expected str. Using fallback."
            )
            # Pass string representation to fallback
            fallback = _deterministic_fallback_generate(str(prompt), seed)
            return (fallback, None) if return_logprobs else fallback

        # Check if we need to load a different model
        model_key = f"{repo_id or 'default'}::{filename or 'default'}"
        needs_different_model = model_key != self._current_model_key

        # Load appropriate model if needed
        if needs_different_model or (return_logprobs and not self._logits_enabled):
            logger.info(f"Loading model {model_key} with logits={return_logprobs}")
            self._load_model(
                enable_logits=return_logprobs,
                repo_id=repo_id,
                filename=filename,
                force_reload=False,  # Use cache if available
            )

        # AIDEV-NOTE: This is the critical fallback point. If the model fails to load, it uses a hash-based generator.
        skip_model_load = os.environ.get("STEADYTEXT_SKIP_MODEL_LOAD") == "1"
        if self.model is None or skip_model_load:
            if skip_model_load:
                logger.debug(
                    "DeterministicGenerator.generate: STEADYTEXT_SKIP_MODEL_LOAD=1. "
                    "Using fallback generator."
                )
            else:
                logger.warning(
                    "DeterministicGenerator.generate: Model not loaded. "
                    "Using fallback generator."
                )
            fallback = _deterministic_fallback_generate(prompt, seed)

            # Cache fallback result for non-logprobs requests and default model
            if should_use_cache_for_generation(return_logprobs, repo_id, filename):
                cache_key = generate_cache_key(prompt, eos_string)
                get_generation_cache().set(cache_key, fallback)

            return (fallback, None) if return_logprobs else fallback

        if not prompt or not prompt.strip():  # Check after ensuring prompt is a string
            logger.warning(
                "DeterministicGenerator.generate: Empty or whitespace-only "
                "prompt received. Using fallback generator."
            )
            # Call fallback for empty/whitespace
            fallback = _deterministic_fallback_generate(prompt, seed)

            # Cache fallback result for non-logprobs requests and default model
            if should_use_cache_for_generation(return_logprobs, repo_id, filename):
                cache_key = generate_cache_key(prompt, eos_string)
                get_generation_cache().set(cache_key, fallback)

            return (fallback, None) if return_logprobs else fallback

        try:
            # AIDEV-NOTE: Reset model cache before generation to ensure deterministic
            # behavior across multiple calls with the same seed
            if hasattr(self.model, "reset"):
                self.model.reset()

            final_prompt = prompt

            sampling_params = {**LLAMA_CPP_GENERATION_SAMPLING_PARAMS_DETERMINISTIC}
            # AIDEV-NOTE: Handle custom eos_string by adding it to the stop sequences.
            if eos_string == "[EOS]":
                sampling_params["stop"] = DEFAULT_STOP_SEQUENCES
            else:
                # Combine default stop sequences with custom eos_string
                sampling_params["stop"] = DEFAULT_STOP_SEQUENCES + [eos_string]
            # Always use DEFAULT_SEED for determinism
            sampling_params["seed"] = seed

            if return_logprobs:
                # Request logprobs for each generated token
                sampling_params["logprobs"] = GENERATION_MAX_NEW_TOKENS

            if max_new_tokens is not None:
                sampling_params["max_tokens"] = max_new_tokens

            # AIDEV-NOTE: Use create_chat_completion for model interaction.
            output: Dict[str, Any] = self.model.create_chat_completion(
                messages=[{"role": "user", "content": final_prompt}], **sampling_params
            )

            generated_text = ""
            logprobs = None
            if output and "choices" in output and len(output["choices"]) > 0:
                choice = output["choices"][0]
                # AIDEV-NOTE: The model response structure for chat completion may vary.
                # Check for 'text' or 'message.content'.
                if "text" in choice and choice["text"] is not None:  # noqa E501
                    generated_text = choice["text"].strip()  # noqa E501
                elif (
                    "message" in choice
                    and "content" in choice["message"]
                    and choice["message"]["content"] is not None
                ):
                    generated_text = choice["message"]["content"].strip()
                if return_logprobs:
                    logprobs = choice.get("logprobs", None)

            if not generated_text:
                logger.warning(
                    f"DeterministicGenerator.generate: Model returned empty or "
                    f"whitespace-only text for prompt: '{prompt[:50]}...'"
                )

            # Only cache non-logprobs results for default model
            if should_use_cache_for_generation(return_logprobs, repo_id, filename):
                cache_key = generate_cache_key(prompt, eos_string)
                get_generation_cache().set(cache_key, generated_text)

            return (generated_text, logprobs) if return_logprobs else generated_text

        except Exception as e:
            logger.error(
                f"DeterministicGenerator.generate: Error during text generation "
                f"for prompt '{prompt[:50]}...': {e}",
                exc_info=True,
            )
            fallback_output = ""
            return (fallback_output, None) if return_logprobs else fallback_output

    def generate_iter(
        self,
        prompt: str,
        max_new_tokens: Optional[int] = None,
        eos_string: str = "[EOS]",
        include_logprobs: bool = False,
        model: Optional[str] = None,
        model_repo: Optional[str] = None,
        model_filename: Optional[str] = None,
        size: Optional[str] = None,
        seed: int = DEFAULT_SEED,
    ) -> Iterator[Union[str, Dict[str, Any]]]:
        """Generate text iteratively, yielding tokens as they are produced.

        AIDEV-NOTE: Streaming generation that falls back to word-by-word yielding from the deterministic fallback.

        Args:
            prompt: The input prompt to generate from
            eos_string: Custom end-of-sequence string. "[EOS]" means use model's default.
            include_logprobs: If True, yield dicts with token and logprob info
            model: Model name from registry (e.g., "qwen2.5-3b")
            model_repo: Custom Hugging Face repository ID
            model_filename: Custom model filename
            size: Size identifier ("small", "large")
            seed: Seed for deterministic generation


        """
        set_deterministic_environment(seed)
        if not isinstance(prompt, str):
            logger.error(
                f"DeterministicGenerator.generate_iter: Invalid prompt type: {type(prompt)}. Expected str. Using fallback."
            )
            # Yield words from fallback
            fallback_text = _deterministic_fallback_generate(str(prompt), seed)
            words = fallback_text.split()
            for i, word in enumerate(words):
                if include_logprobs:
                    # AIDEV-NOTE: Fallback returns None logprobs for compatibility
                    yield {
                        "token": word + (" " if i < len(words) - 1 else ""),
                        "logprobs": None,
                    }
                else:
                    yield word + (" " if i < len(words) - 1 else "")

            # Cache fallback result for non-logprobs requests with default model
            if should_use_cache_for_streaming(
                include_logprobs, model, model_repo, model_filename, size
            ):
                cache_key = generate_cache_key(str(prompt), eos_string)
                get_generation_cache().set(cache_key, fallback_text)
            return

        # AIDEV-NOTE: Check cache first for non-logprobs requests using default model
        # This ensures streaming benefits from caching like non-streaming mode
        if should_use_cache_for_streaming(
            include_logprobs, model, model_repo, model_filename, size
        ):
            cache_key = generate_cache_key(prompt, eos_string)
            cached = get_generation_cache().get(cache_key)
            if cached is not None:
                if logger.isEnabledFor(logging.DEBUG):
                    logger.debug(
                        f"DeterministicGenerator.generate_iter: Cache hit for prompt: {str(prompt)[:50]}..."
                    )
                # Simulate streaming by yielding cached text in chunks
                # AIDEV-NOTE: Simulate streaming from cache using the same chunking logic as live streaming for consistency.
                words = cached.split()
                char_index = 0
                for i, word in enumerate(words):
                    # Find the word in the original text to preserve exact spacing
                    word_start = cached.find(word, char_index)
                    if word_start > char_index:
                        # Yield any whitespace before the word
                        yield cached[char_index:word_start]
                    # Yield the word
                    yield word
                    char_index = word_start + len(word)

                # Yield any remaining content (trailing whitespace)
                if char_index < len(cached):
                    yield cached[char_index:]
                return

        # Resolve model parameters
        repo_id: Optional[str] = None
        filename: Optional[str] = None

        if model or model_repo or model_filename or size:
            try:
                repo_id, filename = resolve_model_params(
                    model, model_repo, model_filename, size
                )
            except ValueError as e:
                logger.error(f"Invalid model specification: {e}")
                # Yield words from fallback
                fallback_text = _deterministic_fallback_generate(prompt, seed)
                words = fallback_text.split()
                for i, word in enumerate(words):
                    if include_logprobs:
                        # AIDEV-NOTE: Fallback returns None logprobs for compatibility
                        yield {
                            "token": word + (" " if i < len(words) - 1 else ""),
                            "logprobs": None,
                        }
                    else:
                        yield word + (" " if i < len(words) - 1 else "")

                # Cache fallback result for non-logprobs requests with default model
                if should_use_cache_for_streaming(
                    include_logprobs, model, model_repo, model_filename, size
                ):
                    cache_key = generate_cache_key(prompt, eos_string)
                    get_generation_cache().set(cache_key, fallback_text)
                return

        # Check if we need to load a different model
        model_key = f"{repo_id or 'default'}::{filename or 'default'}"
        needs_different_model = model_key != self._current_model_key

        # Load appropriate model if needed
        if needs_different_model or (include_logprobs and not self._logits_enabled):
            logger.info(f"Loading model {model_key} with logits={include_logprobs}")
            self._load_model(
                enable_logits=include_logprobs,
                repo_id=repo_id,
                filename=filename,
                force_reload=False,
            )

        # AIDEV-NOTE: Check if model is loaded, fallback to word-by-word generation if not
        # Also check for STEADYTEXT_SKIP_MODEL_LOAD environment variable
        skip_model_load = os.environ.get("STEADYTEXT_SKIP_MODEL_LOAD") == "1"
        if self.model is None or skip_model_load:
            if skip_model_load:
                logger.debug(
                    "DeterministicGenerator.generate_iter: STEADYTEXT_SKIP_MODEL_LOAD=1. "
                    "Using fallback generator."
                )
            else:
                logger.warning(
                    "DeterministicGenerator.generate_iter: Model not loaded. "
                    "Using fallback generator."
                )
            fallback_text = _deterministic_fallback_generate(prompt, seed)
            words = fallback_text.split()
            for i, word in enumerate(words):
                if include_logprobs:
                    # AIDEV-NOTE: Fallback returns None logprobs for compatibility
                    yield {
                        "token": word + (" " if i < len(words) - 1 else ""),
                        "logprobs": None,
                    }
                else:
                    yield word + (" " if i < len(words) - 1 else "")

            # Cache fallback result for non-logprobs requests with default model
            if should_use_cache_for_streaming(
                include_logprobs, model, model_repo, model_filename, size
            ):
                cache_key = generate_cache_key(prompt, eos_string)
                get_generation_cache().set(cache_key, fallback_text)
            return

        if not prompt or not prompt.strip():
            logger.warning(
                "DeterministicGenerator.generate_iter: Empty or whitespace-only "
                "prompt received. Using fallback generator."
            )
            fallback_text = _deterministic_fallback_generate(prompt, seed)
            words = fallback_text.split()
            for i, word in enumerate(words):
                if include_logprobs:
                    # AIDEV-NOTE: Fallback returns None logprobs for compatibility
                    yield {
                        "token": word + (" " if i < len(words) - 1 else ""),
                        "logprobs": None,
                    }
                else:
                    yield word + (" " if i < len(words) - 1 else "")

            # Cache fallback result for non-logprobs requests with default model
            if should_use_cache_for_streaming(
                include_logprobs, model, model_repo, model_filename, size
            ):
                cache_key = generate_cache_key(prompt, eos_string)
                get_generation_cache().set(cache_key, fallback_text)
            return

        try:
            # AIDEV-NOTE: Reset model cache before generation
            if hasattr(self.model, "reset"):
                self.model.reset()

            final_prompt = prompt

            sampling_params = {**LLAMA_CPP_GENERATION_SAMPLING_PARAMS_DETERMINISTIC}
            # AIDEV-NOTE: Handle custom eos_string for streaming generation
            if eos_string == "[EOS]":
                sampling_params["stop"] = DEFAULT_STOP_SEQUENCES
            else:
                sampling_params["stop"] = DEFAULT_STOP_SEQUENCES + [eos_string]
            sampling_params["seed"] = seed
            sampling_params["stream"] = True  # Enable streaming

            if include_logprobs:
                # Request logprobs for streaming
                sampling_params["logprobs"] = GENERATION_MAX_NEW_TOKENS

            if max_new_tokens is not None:
                sampling_params["max_tokens"] = max_new_tokens

            # AIDEV-NOTE: Streaming API returns an iterator of partial outputs
            stream = self.model.create_chat_completion(
                messages=[{"role": "user", "content": final_prompt}], **sampling_params
            )

            # AIDEV-NOTE: Collect tokens for processing and caching
            should_cache = (
                not include_logprobs
                and model is None
                and model_repo is None
                and model_filename is None
                and size is None
            )

            # AIDEV-NOTE: For non-logprobs requests, yield tokens immediately and handle caching after.
            if not include_logprobs:
                # AIDEV-NOTE: The `stream` iterator is consumed here. We need to handle caching
                # of the complete text after the loop.
                full_text_list = []
                for chunk in stream:
                    token = None
                    if chunk and "choices" in chunk and len(chunk["choices"]) > 0:
                        choice = chunk["choices"][0]
                        delta = choice.get("delta", {})

                        if "content" in delta and delta["content"]:
                            token = delta["content"]
                        elif "text" in choice and choice["text"]:
                            token = choice["text"]

                        if token is not None:
                            full_text_list.append(token)
                            yield token

                # Join the collected tokens to form the complete text for caching
                complete_text = "".join(full_text_list)

                # Cache the full response if eligible
                if should_cache and complete_text:
                    cache_key = generate_cache_key(prompt, eos_string)
                    get_generation_cache().set(cache_key, complete_text)
                    if logger.isEnabledFor(logging.DEBUG):
                        logger.debug(
                            f"DeterministicGenerator.generate_iter: Cached result for prompt: {str(prompt)[:50]}..."
                        )

            else:
                # For logprobs requests, yield tokens immediately without cleaning
                for chunk in stream:
                    if chunk and "choices" in chunk and len(chunk["choices"]) > 0:
                        choice = chunk["choices"][0]
                        delta = choice.get("delta", {})

                        # Yield dict with token and logprob info when requested
                        token_info = {}
                        if "content" in delta and delta["content"]:
                            token_info["token"] = delta["content"]
                        elif "text" in choice and choice["text"]:
                            token_info["token"] = choice["text"]

                        if "logprobs" in choice:
                            token_info["logprobs"] = choice["logprobs"]

                        if "token" in token_info:
                            yield token_info

        except Exception as e:
            logger.error(
                f"DeterministicGenerator.generate_iter: Error during streaming generation "
                f"for prompt '{prompt[:50]}...': {e}",
                exc_info=True,
            )
            # On error, don't yield anything further


<<<<<<< HEAD
# AIDEV-NOTE: Complex hash-based fallback generation algorithm for
# deterministic output when model is unavailable - uses multiple hash seeds
# for word selection
# AIDEV-NOTE: This is the hash-based fallback mechanism.
def _deterministic_fallback_generate(prompt: str, seed: int = DEFAULT_SEED) -> str:
=======
# AIDEV-NOTE: A complex, hash-based fallback generator for deterministic output when the model is unavailable.
def _deterministic_fallback_generate(prompt: str) -> str:
>>>>>>> 3e959eb4
    # Ensure prompt_for_hash is always a string, even if original prompt was not.
    if not isinstance(prompt, str) or not prompt.strip():
        prompt_for_hash = f"invalid_prompt_type_or_empty:{type(prompt).__name__}"
        logger.warning(
            f"Fallback generator: Invalid or empty prompt type received "
            f"({type(prompt).__name__}). Using placeholder for hash: "
            f"'{prompt_for_hash}'"
        )
    else:
        prompt_for_hash = prompt

    words = [
        "the",
        "quick",
        "brown",
        "fox",
        "jumps",
        "over",
        "lazy",
        "dog",
        "and",
        "a",
        "in",
        "it",
        "is",
        "to",
        "that",
        "this",
        "was",
        "for",
        "on",
        "at",
        "as",
        "by",
        "an",
        "be",
        "with",
        "if",
        "then",
        "else",
        "alpha",
        "bravo",
        "charlie",
        "delta",
        "echo",
        "foxtrot",
        "golf",
        "hotel",
        "india",
        "juliett",
        "kilo",
        "lima",
        "mike",
        "november",
        "oscar",
        "papa",
        "quebec",
        "romeo",
        "sierra",
        "tango",
        "uniform",
        "victor",
        "whiskey",
        "x-ray",
        "yankee",
        "zulu",
        "error",
        "fallback",
        "deterministic",
        "output",
        "generated",
        "text",
        "response",
        "steady",
        "system",
        "mode",
        "token",
        "sequence",
        "placeholder",
        "content",
        "reliable",
        "consistent",
        "predictable",
        "algorithmic",
        "data",
        "model",
        "layer",
    ]

    hasher = hashlib.sha256(prompt_for_hash.encode("utf-8"))
    hex_digest = hasher.hexdigest()  # Example: '50d858e0985ecc7f60418aaf0cc5ab58...'

    seed1 = int(hex_digest[:8], 16) ^ seed
    seed2 = int(hex_digest[8:16], 16) ^ seed
    seed3 = int(hex_digest[16:24], 16) ^ seed

    try:
        max_tokens_target = GENERATION_MAX_NEW_TOKENS
    except NameError:
        max_tokens_target = 100
        logger.warning("GENERATION_MAX_NEW_TOKENS not found, fallback using 100.")

    num_words_to_generate = (seed3 % 21) + (max_tokens_target - 10)
    num_words_to_generate = max(1, num_words_to_generate)

    fallback_text_parts: List[str] = []

    current_seed = seed1
    for i in range(num_words_to_generate):
        index_val = (current_seed >> (i % 16)) ^ (seed2 + i)
        index = index_val % len(words)
        fallback_text_parts.append(words[index])

        current_seed = (current_seed * 1664525 + seed2 + 1013904223 + i) & 0xFFFFFFFF
        seed2 = (seed2 * 22695477 + current_seed + 1 + i) & 0xFFFFFFFF

    return " ".join(fallback_text_parts)


def _deterministic_fallback_generate_iter(
    prompt: str, seed: int = DEFAULT_SEED
) -> Iterator[str]:
    """Iterative version of deterministic fallback that yields words one by one.

    AIDEV-NOTE: Used by generate_iter when the model is unavailable. Yields the same output as _deterministic_fallback_generate but word by word.
    """
    fallback_text = _deterministic_fallback_generate(prompt, seed)
    for word in fallback_text.split():
        yield word + " "


# AIDEV-NOTE: A module-level singleton generator instance for backward compatibility, made lazy to prevent model loading during import.
_generator_instance: Optional[DeterministicGenerator] = None


def _get_generator_instance() -> DeterministicGenerator:
    """Get or create the singleton generator instance.

    AIDEV-NOTE: Lazy initialization prevents model loading at import time, fixing pytest collection hangs.
    """
    global _generator_instance
    if _generator_instance is None:
        _generator_instance = DeterministicGenerator()
    # AIDEV-NOTE: Cast since we know it's not None after initialization
    return cast(DeterministicGenerator, _generator_instance)


def core_generate(
    prompt: str,
    max_new_tokens: Optional[int] = None,
    return_logprobs: bool = False,
    eos_string: str = "[EOS]",
    model: Optional[str] = None,
    model_repo: Optional[str] = None,
    model_filename: Optional[str] = None,
    size: Optional[str] = None,
    seed: int = DEFAULT_SEED,
) -> Union[str, Tuple[str, Optional[Dict[str, Any]]]]:
    """Generate text deterministically with optional model switching.

    This is the main public API for text generation. It maintains backward
    compatibility while adding support for dynamic model switching.

    Args:
        prompt: Input text prompt
        max_new_tokens: The maximum number of new tokens to generate.
        return_logprobs: Whether to return token log probabilities
        eos_string: End-of-sequence string ("[EOS]" uses model defaults)
        model: Model name from registry (e.g., "gemma-3n-2b", "gemma-3n-4b")
        model_repo: Custom Hugging Face repository ID
        model_filename: Custom model filename
        size: Size identifier ("small", "large")
        seed: Seed for deterministic generation

    Returns:
        Generated text string, or tuple of (text, logprobs) if return_logprobs=True

    Examples:
        # Use default model (large/4B)
        text = generate("Hello, world!")

        # Use size parameter
        text = generate("Quick response", size="small")  # Uses Gemma-3n-2B
        text = generate("Complex task", size="large")    # Uses Gemma-3n-4B

        # Use a model from the registry
        text = generate("Explain quantum computing", model="gemma-3n-2b")

        # Use a custom model
        text = generate(
            "Write a poem",
            model_repo="ggml-org/gemma-3n-E4B-it-GGUF",
            model_filename="gemma-3n-E4B-it-Q8_0.gguf"
        )

    AIDEV-NOTE: Model switching allows using different models without changing environment variables. Models are cached after the first load.
    """
    return _get_generator_instance().generate(
        prompt=prompt,
        max_new_tokens=max_new_tokens,
        return_logprobs=return_logprobs,
        eos_string=eos_string,
        model=model,
        model_repo=model_repo,
        model_filename=model_filename,
        size=size,
        seed=seed,
    )


def core_generate_iter(
    prompt: str,
    max_new_tokens: Optional[int] = None,
    eos_string: str = "[EOS]",
    include_logprobs: bool = False,
    model: Optional[str] = None,
    model_repo: Optional[str] = None,
    model_filename: Optional[str] = None,
    size: Optional[str] = None,
    seed: int = DEFAULT_SEED,
) -> Iterator[Union[str, Dict[str, Any]]]:
    """Generate text iteratively with optional model switching.

    Yields tokens as they are generated, enabling real-time streaming output.

    Args:
        prompt: Input text prompt
        max_new_tokens: The maximum number of new tokens to generate.
        eos_string: End-of-sequence string ("[EOS]" uses model defaults)
        include_logprobs: Whether to include log probabilities in output
        model: Model name from registry (e.g., "gemma-3n-2b")
        model_repo: Custom Hugging Face repository ID
        model_filename: Custom model filename
        size: Size identifier ("small", "large")
        seed: Seed for deterministic generation

    Yields:
        String tokens, or dicts with 'token' and 'logprobs' if include_logprobs=True

    AIDEV-NOTE: Streaming generation with model switching support. Falls back to word-by-word yielding from the deterministic fallback.
    """
    return _get_generator_instance().generate_iter(
        prompt=prompt,
        max_new_tokens=max_new_tokens,
        eos_string=eos_string,
        include_logprobs=include_logprobs,
        model=model,
        model_repo=model_repo,
        model_filename=model_filename,
        size=size,
        seed=seed,
    )<|MERGE_RESOLUTION|>--- conflicted
+++ resolved
@@ -543,16 +543,11 @@
             # On error, don't yield anything further
 
 
-<<<<<<< HEAD
 # AIDEV-NOTE: Complex hash-based fallback generation algorithm for
 # deterministic output when model is unavailable - uses multiple hash seeds
 # for word selection
 # AIDEV-NOTE: This is the hash-based fallback mechanism.
 def _deterministic_fallback_generate(prompt: str, seed: int = DEFAULT_SEED) -> str:
-=======
-# AIDEV-NOTE: A complex, hash-based fallback generator for deterministic output when the model is unavailable.
-def _deterministic_fallback_generate(prompt: str) -> str:
->>>>>>> 3e959eb4
     # Ensure prompt_for_hash is always a string, even if original prompt was not.
     if not isinstance(prompt, str) or not prompt.strip():
         prompt_for_hash = f"invalid_prompt_type_or_empty:{type(prompt).__name__}"
