--- conflicted
+++ resolved
@@ -101,11 +101,8 @@
         model_repo = params.get("model_repo")
         model_filename = params.get("model_filename")
         size = params.get("size")
-<<<<<<< HEAD
         seed = params.get("seed", DEFAULT_SEED)
-=======
         max_new_tokens = params.get("max_new_tokens")
->>>>>>> 3e959eb4
 
         # AIDEV-NOTE: Check cache first for non-logprobs requests using default model
         # This mirrors the caching logic in core/generator.py
@@ -124,11 +121,8 @@
             model_repo=model_repo,
             model_filename=model_filename,
             size=size,
-<<<<<<< HEAD
             seed=seed,
-=======
             max_new_tokens=max_new_tokens,
->>>>>>> 3e959eb4
         )
 
         # AIDEV-NOTE: Cache the result for non-logprobs requests using default model
@@ -160,11 +154,8 @@
         model_repo = params.get("model_repo")
         model_filename = params.get("model_filename")
         size = params.get("size")
-<<<<<<< HEAD
         seed = params.get("seed", DEFAULT_SEED)
-=======
         max_new_tokens = params.get("max_new_tokens")
->>>>>>> 3e959eb4
 
         # AIDEV-NOTE: Check cache for non-logprobs streaming requests using default model
         # If cached, simulate streaming by yielding words from cached result
@@ -207,11 +198,8 @@
             model_repo=model_repo,
             model_filename=model_filename,
             size=size,
-<<<<<<< HEAD
             seed=seed,
-=======
             max_new_tokens=max_new_tokens,
->>>>>>> 3e959eb4
         ):
             # For consistency, always yield just the token - main loop will wrap it
             # Token is already a dict if include_logprobs=True, otherwise it's a string
