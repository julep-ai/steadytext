"""
ZeroMQ client implementation for SteadyText daemon.

AIDEV-NOTE: This client provides transparent access to the daemon server, falling back to direct model loading if the daemon is unavailable.
"""

import os
import contextlib
import threading
import time
from typing import Any, Dict, Optional, Union, Tuple, Iterator
import numpy as np

try:
    import zmq
except ImportError:
    zmq = None  # type: ignore[assignment]

from ..utils import logger
from .protocol import (
    Request,
    Response,
    DEFAULT_DAEMON_HOST,
    DEFAULT_DAEMON_PORT,
    STREAM_END_MARKER,
)


class DaemonClient:
    """Client for communicating with SteadyText daemon server.

    AIDEV-NOTE: Implements automatic fallback to direct model loading when the daemon is unavailable and caches connection failures.
    """

    def __init__(
        self,
        host: Optional[str] = None,
        port: Optional[int] = None,
        timeout_ms: Optional[int] = None,
    ):
        if zmq is None:
            logger.warning("pyzmq not available, daemon client disabled")
            self.available = False
            return

        env_host = os.environ.get("STEADYTEXT_DAEMON_HOST", DEFAULT_DAEMON_HOST)
        self.host: str = host if host is not None else env_host
        self.port = port or int(
            os.environ.get("STEADYTEXT_DAEMON_PORT", str(DEFAULT_DAEMON_PORT))
        )
        # AIDEV-NOTE: Read timeout from environment at runtime, not import time
        # This allows tests to set shorter timeouts before imports happen
        if timeout_ms is None:
            timeout_ms = int(os.environ.get("STEADYTEXT_DAEMON_TIMEOUT_MS", "30000"))
        self.timeout_ms = timeout_ms
        self.context: Optional[Any] = None  # zmq.Context when connected
        self.socket: Optional[Any] = None  # zmq.Socket when connected
        self.available = True
        self._connected = False

        # AIDEV-NOTE: Caching connection failures prevents the client from repeatedly trying to connect to a downed daemon in a tight loop.
        self._last_failed_time: Optional[float] = None
        self._failure_cache_duration = float(
            os.environ.get("STEADYTEXT_DAEMON_FAILURE_CACHE_SECONDS", "5")
        )
        # AIDEV-NOTE: Allow disabling failure cache for development/debugging
        self._disable_failure_cache = (
            os.environ.get("STEADYTEXT_DISABLE_FAILURE_CACHE") == "1"
        )

    def connect(self) -> bool:
        """Connect to the daemon server.

        Returns:
            True if connection successful, False otherwise.
        """
        if not self.available:
            return False

        if self._connected:
            return True

        # AIDEV-NOTE: Check if we recently failed to connect (unless cache is disabled)
        if not self._disable_failure_cache and self._last_failed_time is not None:
            time_since_failure = time.time() - self._last_failed_time
            if time_since_failure < self._failure_cache_duration:
                # Still within failure cache window, don't try again
                logger.debug(
                    f"Daemon connection cached as failed, retrying in {self._failure_cache_duration - time_since_failure:.1f}s"
                )
                return False

        try:
            self.context = zmq.Context()
            self.socket = self.context.socket(zmq.REQ)
            self.socket.setsockopt(zmq.RCVTIMEO, self.timeout_ms)
            self.socket.setsockopt(zmq.SNDTIMEO, self.timeout_ms)
            self.socket.setsockopt(zmq.LINGER, 0)

            connect_address = f"tcp://{self.host}:{self.port}"
            self.socket.connect(connect_address)

            # Test connection with ping
            logger.debug(f"Testing connection to daemon at {connect_address}")
            if self.ping():
                self._connected = True
                self._last_failed_time = None  # Clear failure cache on success
                logger.info(f"Connected to SteadyText daemon at {connect_address}")
                return True
            else:
                self._last_failed_time = time.time()  # Cache failure time
                logger.debug(f"Daemon ping failed at {connect_address}")
                self.disconnect()
                return False

        except Exception as e:
            logger.debug(f"Failed to connect to daemon: {e}")
            self._last_failed_time = time.time()  # Cache failure time
            self.disconnect()
            return False

    def disconnect(self):
        """Disconnect from the daemon server."""
        if self.socket:
            self.socket.close()
            self.socket = None
        if self.context:
            self.context.term()
            self.context = None
        self._connected = False

    def clear_failure_cache(self):
        """Clear the connection failure cache to force immediate retry."""
        self._last_failed_time = None
        logger.debug("Daemon connection failure cache cleared")

    def ping(self) -> bool:
        """Check if daemon is responsive."""
        if not self.socket:
            return False
        try:
            request = Request(method="ping", params={})
            self.socket.send(request.to_json().encode())
            response_data = self.socket.recv()
            response = Response.from_json(response_data)
            return response.result == "pong" and response.error is None
        except Exception:
            return False

    def generate(
        self,
        prompt: str,
        return_logprobs: bool = False,
        eos_string: str = "[EOS]",
        model: Optional[str] = None,
        model_repo: Optional[str] = None,
        model_filename: Optional[str] = None,
        size: Optional[str] = None,
<<<<<<< HEAD
        seed: int = 42,
=======
        max_new_tokens: Optional[int] = None,
>>>>>>> 3e959eb4
    ) -> Union[str, Tuple[str, Optional[Dict[str, Any]]]]:
        """Generate text via daemon."""
        if not self.connect():
            # AIDEV-NOTE: Fallback to direct generation handled by caller
            raise ConnectionError("Daemon not available")

        assert self.socket is not None  # Type guard for mypy
        try:
            params = {
                "prompt": prompt,
                "return_logprobs": return_logprobs,
                "eos_string": eos_string,
                "model": model,
                "model_repo": model_repo,
                "model_filename": model_filename,
                "size": size,
<<<<<<< HEAD
                "seed": seed,
=======
                "max_new_tokens": max_new_tokens,
>>>>>>> 3e959eb4
            }

            request = Request(method="generate", params=params)
            self.socket.send(request.to_json().encode())
            response_data = self.socket.recv()
            response = Response.from_json(response_data)

            if response.error:
                raise RuntimeError(f"Daemon error: {response.error}")

            # AIDEV-NOTE: Return response result directly - server already formats correctly
            # For logprobs requests, server returns {"text": "...", "logprobs": [...]},
            # for regular requests, server returns the text string directly
            return response.result

        except Exception as e:
            if (
                zmq
                and hasattr(zmq, "error")
                and hasattr(zmq.error, "Again")
                and isinstance(e, zmq.error.Again)
            ):
                logger.warning("Daemon request timed out")
                raise ConnectionError("Daemon request timed out")
            else:
                logger.error(f"Daemon generate error: {e}")
                raise

    def generate_iter(
        self,
        prompt: str,
        eos_string: str = "[EOS]",
        include_logprobs: bool = False,
        model: Optional[str] = None,
        model_repo: Optional[str] = None,
        model_filename: Optional[str] = None,
        size: Optional[str] = None,
<<<<<<< HEAD
        seed: int = 42,
=======
        max_new_tokens: Optional[int] = None,
>>>>>>> 3e959eb4
    ) -> Iterator[Union[str, Dict[str, Any]]]:
        """Generate text iteratively via daemon.

        AIDEV-NOTE: The streaming implementation receives multiple responses from the server and yields tokens as they arrive.
        """
        if not self.connect():
            raise ConnectionError("Daemon not available")

        assert self.socket is not None  # Type guard for mypy
        try:
            params = {
                "prompt": prompt,
                "eos_string": eos_string,
                "include_logprobs": include_logprobs,
                "model": model,
                "model_repo": model_repo,
                "model_filename": model_filename,
                "size": size,
<<<<<<< HEAD
                "seed": seed,
=======
                "max_new_tokens": max_new_tokens,
>>>>>>> 3e959eb4
            }

            request = Request(method="generate_iter", params=params)
            self.socket.send(request.to_json().encode())

            # AIDEV-NOTE: Receive streaming responses until end marker
            while True:
                response_data = self.socket.recv()
                response = Response.from_json(response_data)

                if response.error:
                    raise RuntimeError(f"Daemon error: {response.error}")

                # Extract token from response - response.result should be {"token": "..."}
                if isinstance(response.result, dict) and "token" in response.result:
                    token_data = response.result["token"]
                else:
                    token_data = response.result

                if token_data == STREAM_END_MARKER:
                    break  # Don't send ACK for end marker

                # For normal streaming, yield just the token string
                if not include_logprobs:
                    yield token_data
                else:
                    # For logprobs, yield the token data dict (contains token + logprobs)
                    yield token_data

                # Send acknowledgment for next token
                self.socket.send(b"ACK")

        except Exception as e:
            if (
                zmq
                and hasattr(zmq, "error")
                and hasattr(zmq.error, "Again")
                and isinstance(e, zmq.error.Again)
            ):
                logger.warning("Daemon streaming request timed out")
                raise ConnectionError("Daemon request timed out")
            else:
                logger.error(f"Daemon generate_iter error: {e}")
                raise

    def embed(self, text_input: Any, seed: int = 42) -> np.ndarray:
        """Generate embeddings via daemon."""
        if not self.connect():
            raise ConnectionError("Daemon not available")

        assert self.socket is not None  # Type guard for mypy
        try:
            params = {"text_input": text_input, "seed": seed}
            request = Request(method="embed", params=params)
            self.socket.send(request.to_json().encode())
            response_data = self.socket.recv()
            response = Response.from_json(response_data)

            if response.error:
                raise RuntimeError(f"Daemon error: {response.error}")

            # AIDEV-NOTE: Convert list back to numpy array
            return np.array(response.result, dtype=np.float32)

        except Exception as e:
            if (
                zmq
                and hasattr(zmq, "error")
                and hasattr(zmq.error, "Again")
                and isinstance(e, zmq.error.Again)
            ):
                logger.warning("Daemon request timed out")
                raise ConnectionError("Daemon request timed out")
            else:
                logger.error(f"Daemon embed error: {e}")
                raise

    def shutdown(self) -> bool:
        """Request daemon shutdown."""
        if not self.connect():
            return False

        assert self.socket is not None  # Type guard for mypy
        try:
            request = Request(method="shutdown", params={})
            self.socket.send(request.to_json().encode())
            response_data = self.socket.recv()
            response = Response.from_json(response_data)
            return response.error is None
        except Exception:
            return False
        finally:
            self.disconnect()


# AIDEV-NOTE: Global client instance for SDK use with thread safety
_daemon_client = None
_daemon_client_lock = threading.Lock()


def get_daemon_client() -> Optional[DaemonClient]:
    """Get or create the global daemon client instance (thread-safe)."""
    global _daemon_client
    if _daemon_client is None:
        with _daemon_client_lock:
            # Double-check pattern for thread safety
            if _daemon_client is None:
                _daemon_client = DaemonClient()
    return _daemon_client


@contextlib.contextmanager
def use_daemon(
    host: Optional[str] = None, port: Optional[int] = None, required: bool = False
):
    """Context manager for using daemon within a scope.

    Args:
        host: Daemon host (defaults to STEADYTEXT_DAEMON_HOST env var or localhost)
        port: Daemon port (defaults to STEADYTEXT_DAEMON_PORT env var or 5555)
        required: If True, raise exception if daemon is not available

    Example:
        with use_daemon():
            # All generate/embed calls will try to use daemon first
            text = generate("Hello world")
    """
    client = DaemonClient(host=host, port=port)
    connected = client.connect()

    if required and not connected:
        raise RuntimeError("Daemon connection required but not available")

    # AIDEV-NOTE: Force daemon usage within this context (disable fallback)
    old_disable_val = os.environ.get("STEADYTEXT_DISABLE_DAEMON")
    if connected:
        # Ensure daemon is enabled within this context
        if "STEADYTEXT_DISABLE_DAEMON" in os.environ:
            del os.environ["STEADYTEXT_DISABLE_DAEMON"]
        os.environ["STEADYTEXT_DAEMON_HOST"] = client.host
        os.environ["STEADYTEXT_DAEMON_PORT"] = str(client.port)

    try:
        yield client if connected else None
    finally:
        # Restore original disable state
        if old_disable_val is not None:
            os.environ["STEADYTEXT_DISABLE_DAEMON"] = old_disable_val
        elif "STEADYTEXT_DISABLE_DAEMON" in os.environ:
            del os.environ["STEADYTEXT_DISABLE_DAEMON"]
        client.disconnect()<|MERGE_RESOLUTION|>--- conflicted
+++ resolved
@@ -156,11 +156,8 @@
         model_repo: Optional[str] = None,
         model_filename: Optional[str] = None,
         size: Optional[str] = None,
-<<<<<<< HEAD
         seed: int = 42,
-=======
         max_new_tokens: Optional[int] = None,
->>>>>>> 3e959eb4
     ) -> Union[str, Tuple[str, Optional[Dict[str, Any]]]]:
         """Generate text via daemon."""
         if not self.connect():
@@ -177,11 +174,8 @@
                 "model_repo": model_repo,
                 "model_filename": model_filename,
                 "size": size,
-<<<<<<< HEAD
                 "seed": seed,
-=======
                 "max_new_tokens": max_new_tokens,
->>>>>>> 3e959eb4
             }
 
             request = Request(method="generate", params=params)
@@ -219,11 +213,8 @@
         model_repo: Optional[str] = None,
         model_filename: Optional[str] = None,
         size: Optional[str] = None,
-<<<<<<< HEAD
         seed: int = 42,
-=======
         max_new_tokens: Optional[int] = None,
->>>>>>> 3e959eb4
     ) -> Iterator[Union[str, Dict[str, Any]]]:
         """Generate text iteratively via daemon.
 
@@ -242,11 +233,8 @@
                 "model_repo": model_repo,
                 "model_filename": model_filename,
                 "size": size,
-<<<<<<< HEAD
                 "seed": seed,
-=======
                 "max_new_tokens": max_new_tokens,
->>>>>>> 3e959eb4
             }
 
             request = Request(method="generate_iter", params=params)
