# pg_steadytext - PostgreSQL Extension for SteadyText

**pg_steadytext** is a PostgreSQL extension that provides deterministic text generation and embeddings by integrating with the [SteadyText](https://github.com/julep-ai/steadytext) library. It offers SQL functions for text generation, embedding creation, and intelligent caching with frecency-based eviction.

## Features

- **Deterministic Text Generation**: Always returns the same output for the same input
- **Vector Embeddings**: Generate 1024-dimensional embeddings compatible with pgvector
- **Built-in Caching**: PostgreSQL-based frecency cache that mirrors SteadyText's cache
- **Daemon Integration**: Seamlessly integrates with SteadyText's ZeroMQ daemon
- **Async Processing**: Queue-based asynchronous generation and embedding with background workers
- **Security**: Input validation and rate limiting
- **Monitoring**: Health checks and performance statistics
- **AI Summarization**: Aggregate functions for intelligent text summarization with TimescaleDB support (v1.1.0+)

## Requirements

- PostgreSQL 14+ 
- Python 3.10+
- Extensions:
  - `plpython3u` (required)
  - `pgvector` (required)
- Python packages:
  - `steadytext` (install with `pip3 install steadytext`)

## Installation

For detailed installation instructions, see [INSTALL.md](INSTALL.md).

### Quick Install

```bash
# Install Python dependencies
pip3 install steadytext pyzmq numpy

# Clone and install the extension
git clone https://github.com/julep-ai/steadytext.git
cd steadytext/pg_steadytext
make && sudo make install

# In PostgreSQL
CREATE EXTENSION pg_steadytext CASCADE;
```

### Docker Install (Recommended)

```bash
# Build Docker image with pg_steadytext
docker build -t pg_steadytext .
docker run -d -p 5432:5432 -e POSTGRES_PASSWORD=postgres pg_steadytext
```

See [INSTALL.md](INSTALL.md) for complete instructions including troubleshooting.

## Basic Usage

### Text Generation

```sql
-- Simple text generation
SELECT steadytext_generate('Write a haiku about PostgreSQL');

-- With parameters
SELECT steadytext_generate(
    'Explain quantum computing',
    max_tokens := 256,
    use_cache := true
);

-- Using a custom seed for reproducible results
SELECT steadytext_generate(
    'Create a short story',
    seed := 12345
);

-- Check cache statistics
SELECT * FROM steadytext_cache_stats();
```

### Embeddings

```sql
-- Generate embedding for text
SELECT steadytext_embed('PostgreSQL is a powerful database');

-- Find similar texts using pgvector
SELECT prompt, embedding <-> steadytext_embed('database query') AS distance
FROM steadytext_cache
WHERE embedding IS NOT NULL
ORDER BY distance
LIMIT 5;
```

### Daemon Management

```sql
-- Start the SteadyText daemon
SELECT steadytext_daemon_start();

-- Check daemon status
SELECT * FROM steadytext_daemon_status();

-- Stop daemon
SELECT steadytext_daemon_stop();
```

### Configuration

```sql
-- View current configuration
SELECT * FROM steadytext_config;

-- Update settings
SELECT steadytext_config_set('default_max_tokens', '1024');
SELECT steadytext_config_set('cache_enabled', 'false');

-- Get specific setting
SELECT steadytext_config_get('daemon_port');
```

### Structured Generation (v2.4.1+)

```sql
-- Generate JSON
SELECT steadytext_generate_json(
    'Create a person named Alice, age 30',
    '{"type": "object", "properties": {"name": {"type": "string"}, "age": {"type": "integer"}}}'::jsonb
);

-- Generate text matching regex
SELECT steadytext_generate_regex(
    'Phone: ',
    '\d{3}-\d{3}-\d{4}'
);

-- Generate from choices
SELECT steadytext_generate_choice(
    'The sentiment is',
    ARRAY['positive', 'negative', 'neutral']
);
```

<<<<<<< HEAD
### AI Summarization (v1.1.0+)

```sql
-- Summarize a single text
SELECT ai_summarize_text(
    'PostgreSQL provides ACID compliance and supports complex queries with JSON.',
    '{"source": "documentation"}'::jsonb
);

-- Aggregate summarization
SELECT 
    category,
    ai_summarize(content, jsonb_build_object('importance', importance)) as summary,
    count(*) as doc_count
FROM documents
GROUP BY category;

-- Use with TimescaleDB continuous aggregates
CREATE MATERIALIZED VIEW hourly_log_summaries
WITH (timescaledb.continuous) AS
SELECT 
    time_bucket('1 hour', timestamp) AS hour,
    log_level,
    ai_summarize_partial(
        message,
        jsonb_build_object('severity', severity, 'service', service_name)
    ) AS partial_summary,
    count(*) as log_count
FROM application_logs
GROUP BY hour, log_level;

-- Query continuous aggregate with final summarization
SELECT 
    time_bucket('1 day', hour) as day,
    log_level,
    ai_summarize_final(partial_summary) as daily_summary,
    sum(log_count) as total_logs
FROM hourly_log_summaries
WHERE hour >= NOW() - INTERVAL '7 days'
GROUP BY day, log_level;

-- Extract facts from text
SELECT ai_extract_facts(
    'PostgreSQL supports JSON, arrays, full-text search, and has built-in replication.',
    5  -- max facts
);
```

=======
### Async Functions (v1.1.0+)

```sql
-- Queue async generation
SELECT request_id FROM steadytext_generate_async('Write a story about space');

-- Queue async structured generation
SELECT steadytext_generate_json_async(
    'Create a product',
    '{"type": "object", "properties": {"name": {"type": "string"}, "price": {"type": "number"}}}'::jsonb
);

-- Check async status
SELECT * FROM steadytext_check_async('your-request-id'::uuid);

-- Get result (blocks until ready)
SELECT steadytext_get_async_result('your-request-id'::uuid, timeout_seconds := 30);

-- Batch operations
SELECT unnest(steadytext_generate_batch_async(
    ARRAY['Prompt 1', 'Prompt 2', 'Prompt 3']
));
```

See [docs/ASYNC_FUNCTIONS.md](docs/ASYNC_FUNCTIONS.md) for complete async documentation.

>>>>>>> 56e7c583
## Architecture

pg_steadytext integrates with SteadyText's existing architecture:

```
PostgreSQL Client
       |
       v
  SQL Functions
       |
       v
 Python Bridge -----> SteadyText Daemon (ZeroMQ)
       |                    |
       v                    v
 PostgreSQL Cache <--- SteadyText Cache (SQLite)
```

## Tables

- `steadytext_cache` - Stores generated text and embeddings with frecency statistics
- `steadytext_queue` - Queue for async operations (future feature)
- `steadytext_config` - Extension configuration
- `steadytext_daemon_health` - Daemon health monitoring

## Functions

### Core Functions
- `steadytext_generate(prompt, max_tokens, use_cache, seed)` - Generate text
- `steadytext_embed(text, use_cache)` - Generate embedding
- `steadytext_generate_stream(prompt, max_tokens)` - Stream text generation

### Structured Generation Functions (v2.4.1+)
- `steadytext_generate_json(prompt, schema, max_tokens, use_cache, seed)` - Generate JSON conforming to schema
- `steadytext_generate_regex(prompt, pattern, max_tokens, use_cache, seed)` - Generate text matching regex
- `steadytext_generate_choice(prompt, choices, max_tokens, use_cache, seed)` - Generate one of the choices

### AI Summarization Functions (v1.1.0+)
- `ai_summarize(text, metadata)` - Aggregate function for text summarization
- `ai_summarize_partial(text, metadata)` - Partial aggregate for TimescaleDB continuous aggregates
- `ai_summarize_final(jsonb)` - Final aggregate for completing partial summaries
- `ai_summarize_text(text, metadata)` - Convenience function for single-value summarization
- `ai_extract_facts(text, max_facts)` - Extract structured facts from text
- `ai_deduplicate_facts(jsonb, similarity_threshold)` - Deduplicate facts using semantic similarity

### Management Functions
- `steadytext_daemon_start()` - Start the daemon
- `steadytext_daemon_status()` - Check daemon health
- `steadytext_daemon_stop()` - Stop the daemon
- `steadytext_cache_stats()` - Get cache statistics
- `steadytext_cache_clear()` - Clear the cache
- `steadytext_version()` - Get extension version

### Configuration Functions
- `steadytext_config_get(key)` - Get configuration value
- `steadytext_config_set(key, value)` - Set configuration value

## Performance

The extension uses several optimizations:
- Prepared statements for repeated queries
- In-memory configuration caching
- Connection pooling to the daemon
- Frecency-based cache eviction
- Indexes on cache keys and frecency scores

## Security

- Input validation for all user inputs
- Protection against prompt injection
- Rate limiting support (configure in `steadytext_rate_limits` table)
- Configurable resource limits

## Troubleshooting

### Common Issues

#### "No module named 'daemon_connector'" Error
This is the most common issue, occurring when PostgreSQL's plpython3u cannot find the extension's Python modules.

**Solution:**
```sql
-- 1. Initialize Python environment manually
SELECT _steadytext_init_python();

-- 2. Check Python path configuration
SHOW plpython3.python_path;

-- 3. Verify modules are installed in the correct location
DO $$
DECLARE
    pg_lib_dir TEXT;
BEGIN
    SELECT setting INTO pg_lib_dir FROM pg_settings WHERE name = 'pkglibdir';
    RAISE NOTICE 'Modules should be in: %/pg_steadytext/python/', pg_lib_dir;
END;
$$;
```

**If the error persists:**
```bash
# Reinstall the extension
make clean && make install

# Verify installation
ls $(pg_config --pkglibdir)/pg_steadytext/python/
```

#### Docker-specific Issues
When running in Docker, additional steps may be needed:

```bash
# Test Docker installation
./test_docker.sh

# Debug module loading in Docker
docker exec <container> psql -U postgres -c "SELECT _steadytext_init_python();"

# Check Python modules in container
docker exec <container> ls -la $(pg_config --pkglibdir)/pg_steadytext/python/
```

#### Model Loading Errors: "Failed to load model from file"
If you see errors like "Failed to load model from file: /path/to/gemma-3n-*.gguf", this is a known compatibility issue between gemma-3n models and the inference-sh fork of llama-cpp-python.

**Quick Fix - Use Fallback Model:**
```bash
# For Docker build:
docker build --build-arg STEADYTEXT_USE_FALLBACK_MODEL=true -t pg_steadytext .

# For Docker run:
docker run -e STEADYTEXT_USE_FALLBACK_MODEL=true -p 5432:5432 pg_steadytext

# For direct usage:
export STEADYTEXT_USE_FALLBACK_MODEL=true
```

**Alternative - Specify Compatible Model:**
```bash
export STEADYTEXT_GENERATION_MODEL_REPO=lmstudio-community/Qwen2.5-3B-Instruct-GGUF
export STEADYTEXT_GENERATION_MODEL_FILENAME=Qwen2.5-3B-Instruct-Q8_0.gguf
```

**Diagnose the Issue:**
```bash
# Run diagnostic script in Docker
docker exec -it <container> /usr/local/bin/diagnose_pg_model

# Or run directly
python3 -m steadytext.diagnose_model
```

#### Daemon not starting
```sql
-- Check if SteadyText is installed
SELECT steadytext_daemon_status();

-- Manually start with specific settings
SELECT steadytext_config_set('daemon_host', 'localhost');
SELECT steadytext_config_set('daemon_port', '5555');
SELECT steadytext_daemon_start();

-- Check daemon logs
-- On host: st daemon status
```

#### Cache issues
```sql
-- View cache statistics
SELECT * FROM steadytext_cache_stats();

-- Clear cache if needed
SELECT steadytext_cache_clear();

-- Check cache eviction settings
SELECT * FROM steadytext_config WHERE key LIKE '%cache%';
```

#### Python module version mismatches
```bash
# Check Python version used by PostgreSQL
psql -c "DO $$ import sys; plpy.notice(f'Python {sys.version}') $$ LANGUAGE plpython3u;"

# Ensure SteadyText is installed for the correct Python version
python3 -m pip show steadytext

# If using system packages, ensure they're accessible
sudo python3 -m pip install --system steadytext
```

### Debug Mode
Enable verbose logging to diagnose issues:

```sql
-- Enable notices for debugging
SET client_min_messages TO NOTICE;

-- Re-initialize to see debug output
SELECT _steadytext_init_python();

-- Test with verbose output
SELECT steadytext_generate('test', 10);
```

## Contributing

Contributions are welcome! Please see the main [SteadyText repository](https://github.com/julep-ai/steadytext) for contribution guidelines.

## License

This extension is released under the PostgreSQL License. See LICENSE file for details.

## Support

- GitHub Issues: https://github.com/julep-ai/steadytext/issues
- Documentation: https://github.com/julep-ai/steadytext/tree/main/pg_steadytext

---

**AIDEV-NOTE**: This extension is designed to be a thin PostgreSQL wrapper around SteadyText, leveraging its existing daemon architecture and caching system rather than reimplementing functionality.<|MERGE_RESOLUTION|>--- conflicted
+++ resolved
@@ -140,7 +140,6 @@
 );
 ```
 
-<<<<<<< HEAD
 ### AI Summarization (v1.1.0+)
 
 ```sql
@@ -189,7 +188,6 @@
 );
 ```
 
-=======
 ### Async Functions (v1.1.0+)
 
 ```sql
@@ -216,7 +214,7 @@
 
 See [docs/ASYNC_FUNCTIONS.md](docs/ASYNC_FUNCTIONS.md) for complete async documentation.
 
->>>>>>> 56e7c583
+
 ## Architecture
 
 pg_steadytext integrates with SteadyText's existing architecture:
