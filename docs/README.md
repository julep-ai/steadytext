<p align="center">
    <img src="https://github.com/user-attachments/assets/735141f8-56ff-40ce-8a4e-013dbecfe299" alt="SteadyText Logo" height=320 width=480 />
</p>

# SteadyText

*Deterministic text generation and embeddings with zero configuration*

[![](https://img.shields.io/pypi/v/steadytext.svg)](https://pypi.org/project/steadytext/)
[![](https://img.shields.io/pypi/pyversions/steadytext.svg)](https://pypi.org/project/steadytext/)
[![](https://img.shields.io/badge/License-MIT-blue.svg)](LICENSE)

**Same input → same output. Every time.**
No more flaky tests, unpredictable CLI tools, or inconsistent docs. SteadyText makes AI outputs as reliable as hash functions.

Ever had an AI test fail randomly? Or a CLI tool give different answers each run? SteadyText makes AI outputs reproducible - perfect for testing, tooling, and anywhere you need consistent results.

> [!TIP]
> ✨ _Powered by open-source AI workflows from [**Julep**](https://julep.ai)._ ✨

---

## 🚀 Quick Start

```bash
pip install steadytext
```

```python
import steadytext

# Deterministic text generation (uses daemon by default)
code = steadytext.generate("implement binary search in Python")
assert "def binary_search" in code  # Always passes!

# Streaming (also deterministic)
for token in steadytext.generate_iter("explain quantum computing"):
    print(token, end="", flush=True)

# Deterministic embeddings (uses daemon by default)
vec = steadytext.embed("Hello world")  # 1024-dim numpy array

# Explicit daemon usage (ensures connection)
from steadytext.daemon import use_daemon
with use_daemon():
    code = steadytext.generate("implement quicksort")
    embedding = steadytext.embed("machine learning")

# Model switching (v2.0.0+)
fast_response = steadytext.generate("Quick task", model="gemma-3n-2b")
quality_response = steadytext.generate("Complex analysis", model="gemma-3n-4b")

# Size-based selection (v2.0.0+)
small = steadytext.generate("Simple task", size="small")      # Gemma-3n-2B (default)
large = steadytext.generate("Complex task", size="large")    # Gemma-3n-4B
```

_Or,_

```bash
echo "hello" | uvx steadytext
```

---

## 🔧 How It Works

SteadyText achieves determinism via:

* **Fixed seeds:** Constant randomness seed (`42`)
* **Greedy decoding:** Always chooses highest-probability token
* **Frecency cache:** LRU cache with frequency counting—popular prompts stay cached longer
* **Quantized models:** 8-bit quantization ensures identical results across platforms
* **Model switching:** Dynamically switch between models while maintaining determinism (v1.0.0+)
* **Daemon architecture:** Persistent model serving eliminates loading overhead (v1.2.0+)

This means `generate("hello")` returns the exact same 512 tokens on any machine, every single time.

### ⚡ Daemon Architecture (Default)

SteadyText uses a daemon architecture by default for optimal performance:

* **Persistent serving:** Models stay loaded in memory between requests
* **Zero loading overhead:** Skip the 2-3 second model loading time on each call
* **Automatic fallback:** Gracefully falls back to direct model loading if daemon unavailable
* **Centralized caching:** Consistent cache behavior between daemon and direct access
* **Background operation:** Daemon runs silently in the background

```python
# Daemon is used automatically - no setup needed
text = steadytext.generate("Hello world")  # Uses daemon by default

# Explicit daemon usage (ensures connection)
from steadytext.daemon import use_daemon
with use_daemon():
    text = steadytext.generate("Hello world")
    embedding = steadytext.embed("Some text")

# Disable daemon globally
import os
os.environ["STEADYTEXT_DISABLE_DAEMON"] = "1"
text = steadytext.generate("Hello world")  # Direct model loading
```

---

## 📦 Installation & Models

Install stable release:

```bash
pip install steadytext
```

#### Models

**Default models (v2.0.0)**:

* Generation: `Gemma-3n-E2B-it-Q8_0` (2.0GB) - State-of-the-art 2B model
* Embeddings: `Qwen3-Embedding-0.6B-Q8_0` (610MB) - 1024-dimensional embeddings

**Dynamic model switching (v1.0.0+):**

Switch between different models at runtime:

```python
# Use built-in model registry
text = steadytext.generate("Hello", model="gemma-3n-4b")

# Use size parameter for Gemma-3n models
text = steadytext.generate("Hello", size="large")  # Uses Gemma-3n-4B

# Or specify custom models
text = steadytext.generate(
    "Hello",
    model_repo="ggml-org/gemma-3n-E4B-it-GGUF",
    model_filename="gemma-3n-E4B-it-Q8_0.gguf"
)
```

Available models: `gemma-3n-2b`, `gemma-3n-4b`

Size shortcuts: `small` (2B, default), `large` (4B)

> Each model produces deterministic outputs. The default model remains fixed per major version.

### Breaking Changes in v2.0.0+

* **Gemma-3n models:** Switched from Qwen3 to Gemma-3n for state-of-the-art performance
* **Thinking mode removed:** `thinking_mode` parameter and `--think` flag have been deprecated
* **Model registry updated:** Focus on Gemma-3n models (2B and 4B variants)
* **Reduced context:** Default context window reduced from 3072 to 2048 tokens
* **Reduced output:** Default max tokens reduced from 1024 to 512

### Previous Changes in v1.3.0+

* **Daemon enabled by default:** Use `STEADYTEXT_DISABLE_DAEMON=1` to opt-out
* **Streaming by default:** CLI streams output by default, use `--wait` to disable
* **Quiet by default:** CLI is quiet by default, use `--verbose` for informational output
* **Centralized caching:** Cache system now shared between daemon and direct access
* **New CLI syntax:** Use `echo "prompt" | st` instead of `st generate "prompt"`

---

## ⚡ Performance

SteadyText delivers deterministic AI with production-ready performance:

* **Text Generation**: 21.4 generations/sec (46.7ms latency)
* **Embeddings**: 104-599 embeddings/sec (single to batch-50)
* **Cache Speedup**: 48x faster for repeated prompts
* **Memory**: ~1.4GB models, 150-200MB runtime
* **100% Deterministic**: Same output every time, verified across 100+ test runs
* **Accuracy**: 69.4% similarity for related texts, correct ordering maintained

📊 **[Full benchmarks →](docs/benchmarks.md)**

---

## 🎯 Examples

Use SteadyText in tests or CLI tools for consistent, reproducible results:

```python
# Testing with reliable assertions
def test_ai_function():
    result = my_ai_function("test input")
    expected = steadytext.generate("expected output for 'test input'")
    assert result == expected  # No flakes!

# CLI tools with consistent outputs
import click

@click.command()
def ai_tool(prompt):
    print(steadytext.generate(prompt))
```

📂 **[More examples →](examples/)**

---

## 🖥️ CLI Usage

### Daemon Management

```bash
# Daemon commands
st daemon start                    # Start daemon in background
st daemon start --foreground       # Run daemon in foreground
st daemon status                   # Check daemon status
st daemon status --json            # JSON status output
st daemon stop                     # Stop daemon gracefully
st daemon stop --force             # Force stop daemon
st daemon restart                  # Restart daemon

# Daemon configuration
st daemon start --host 127.0.0.1 --port 5678  # Custom host/port
```

### Text Generation

```bash
# Generate text (streams by default, uses daemon automatically)
echo "write a hello world function" | st

# Disable streaming (wait for complete output)
echo "write a function" | st --wait

# Enable verbose output
echo "explain recursion" | st --verbose


# JSON output with metadata
echo "hello world" | st --json

# Get log probabilities
echo "predict next word" | st --logprobs
```

### Other Operations

```bash
# Get embeddings
echo "machine learning" | st embed

# Vector operations
st vector similarity "cat" "dog"
st vector search "Python" candidate1.txt candidate2.txt candidate3.txt

# Create and search FAISS indices
st index create *.txt --output docs.faiss
st index search docs.faiss "how to install" --top-k 5

# Generate with automatic context from index
echo "what is the configuration?" | st --index-file docs.faiss

# Disable daemon for specific command
STEADYTEXT_DISABLE_DAEMON=1 echo "hello" | st

# Preload models
st models --preload
```

---

## 📋 When to Use SteadyText

✅ **Perfect for:**

* Testing AI features (reliable asserts)
* Deterministic CLI tooling
* Reproducible documentation & demos
* Offline/dev/staging environments
* Semantic caching and embedding search
* Vector similarity comparisons
* Document retrieval & RAG applications

❌ **Not ideal for:**

* Creative or conversational tasks
* Latest knowledge queries
* Large-scale chatbot deployments

---

## 🔍 API Overview

```python
# Text generation (uses daemon by default)
steadytext.generate(prompt: str) -> str
steadytext.generate(prompt, return_logprobs=True)


# Streaming generation
steadytext.generate_iter(prompt: str)

# Embeddings (uses daemon by default)
steadytext.embed(text: str | List[str]) -> np.ndarray

# Daemon management
from steadytext.daemon import use_daemon
with use_daemon():  # Ensure daemon connection
    text = steadytext.generate("Hello")

# Model preloading
steadytext.preload_models(verbose=True)

# Cache management
from steadytext import get_cache_manager
cache_manager = get_cache_manager()
stats = cache_manager.get_cache_stats()
```

### Vector Operations (CLI)

```bash
# Compute similarity between texts
st vector similarity "text1" "text2" [--metric cosine|dot]

# Calculate distance between texts
st vector distance "text1" "text2" [--metric euclidean|manhattan|cosine]

# Find most similar text from candidates
st vector search "query" file1.txt file2.txt [--top-k 3]

# Average multiple text embeddings
st vector average "text1" "text2" "text3"

# Vector arithmetic
st vector arithmetic "king" - "man" + "woman"
```

### Index Management (CLI)

```bash
# Create FAISS index from documents
st index create doc1.txt doc2.txt --output my_index.faiss

# View index information
st index info my_index.faiss

# Search index
st index search my_index.faiss "query text" --top-k 5

# Use index with generation
echo "question" | st --index-file my_index.faiss
```

📚 [Full API Documentation](docs/api.md)

---

## 🔧 Configuration

### Cache Configuration

Control caching behavior via environment variables (affects both daemon and direct access):

```bash
# Generation cache (default: 256 entries, 50MB)
export STEADYTEXT_GENERATION_CACHE_CAPACITY=256
export STEADYTEXT_GENERATION_CACHE_MAX_SIZE_MB=50

# Embedding cache (default: 512 entries, 100MB)
export STEADYTEXT_EMBEDDING_CACHE_CAPACITY=512
export STEADYTEXT_EMBEDDING_CACHE_MAX_SIZE_MB=100
```

### Daemon Configuration

```bash
# Disable daemon globally (use direct model loading)
export STEADYTEXT_DISABLE_DAEMON=1

# Daemon connection settings
export STEADYTEXT_DAEMON_HOST=127.0.0.1
export STEADYTEXT_DAEMON_PORT=5678
```

### Model Downloads

```bash
# Allow model downloads in tests
export STEADYTEXT_ALLOW_MODEL_DOWNLOADS=true
```

---

## 📖 API Reference

### Text Generation

#### `generate(prompt: str, return_logprobs: bool = False) -> Union[str, Tuple[str, Optional[Dict]]]`

Generate deterministic text from a prompt.

```python
text = steadytext.generate("Write a haiku about Python")

# With log probabilities
text, logprobs = steadytext.generate("Explain AI", return_logprobs=True)
```

- **Parameters:**
  - `prompt`: Input text to generate from
  - `return_logprobs`: If True, returns tuple of (text, logprobs)
- **Returns:** Generated text string, or tuple if `return_logprobs=True`

#### `generate_iter(prompt: str) -> Iterator[str]`

Generate text iteratively, yielding tokens as they are produced.

```python
for token in steadytext.generate_iter("Tell me a story"):
    print(token, end="", flush=True)
```

- **Parameters:**
  - `prompt`: Input text to generate from
- **Yields:** Text tokens/words as they are generated

### Embeddings

#### `embed(text_input: Union[str, List[str]]) -> np.ndarray`

Create deterministic embeddings for text input.

```python
# Single string
vec = steadytext.embed("Hello world")

# List of strings (averaged)
vecs = steadytext.embed(["Hello", "world"])
```

- **Parameters:**
  - `text_input`: String or list of strings to embed
- **Returns:** 1024-dimensional L2-normalized numpy array (float32)

### Utilities

#### `preload_models(verbose: bool = False) -> None`

Preload models before first use.

```python
steadytext.preload_models()  # Silent
steadytext.preload_models(verbose=True)  # With progress
```

#### `get_model_cache_dir() -> str`

Get the path to the model cache directory.

```python
cache_dir = steadytext.get_model_cache_dir()
print(f"Models are stored in: {cache_dir}")
```

### Constants

```python
steadytext.DEFAULT_SEED  # 42
steadytext.GENERATION_MAX_NEW_TOKENS  # 512
steadytext.EMBEDDING_DIMENSION  # 1024
```

---

## 🤝 Contributing

Contributions are welcome!
See [CONTRIBUTING.md](CONTRIBUTING.md) for guidelines.

---

## 📄 License

* **Code:** MIT
* **Models:** MIT (Qwen3)

---

<<<<<<< HEAD
## 📈 What's New in v1.3.3

### Daemon Architecture (v1.2.0+)
- **Persistent model serving** with Zero-MQ for 10-100× faster repeated calls  
- **Automatic fallback** to direct model loading when daemon unavailable  
- **Zero configuration** – daemon starts automatically on first use  
- **Background operation** – daemon runs silently in the background  

### Centralized Cache System (v1.3.0+)
- **Unified caching** – consistent behaviour between daemon and direct access  
- **Thread-safe SQLite backend** for reliable concurrent access  
- **Shared cache files** across all access modes  
- **Cache integration** with the daemon server for optimal performance  

### Improved CLI Experience (v1.3.0+)
- **Streaming by default** – see output as it's generated  
- **Quiet by default** – clean output without informational messages  
- **New pipe syntax** – `echo "prompt" | st` for better Unix integration  
- **Daemon management** – built-in commands for daemon lifecycle  

### Qwen3 Thinking Mode (v1.3.0+)
- **Controllable reasoning** – enable/disable internal thinking process  
- **Efficiency by default** – thinking disabled for faster generation  
- **Extended context** – increased to 3072 tokens to support thinking output  
=======
## 📈 What's New in v2.0.0+

### Gemma-3n Models (v2.0.0+)
- **State-of-the-art performance** with Gemma-3n model family
- **Size-based selection** - use `size="small"` or `size="large"` parameters
- **Improved quality** while maintaining deterministic outputs
- **Streamlined model registry** focused on proven architectures

### Daemon Architecture (v1.2.0+)
- **Persistent model serving** with ZeroMQ for 10-100x faster repeated calls
- **Automatic fallback** to direct model loading when daemon unavailable
- **Zero configuration** - daemon starts automatically on first use
- **Background operation** - daemon runs silently in the background

### Centralized Cache System (v1.3.0+)
- **Unified caching** - consistent behavior between daemon and direct access
- **Thread-safe SQLite backend** for reliable concurrent access
- **Shared cache files** across all access modes
- **Cache integration** with daemon server for optimal performance

### Improved CLI Experience (v1.3.0+)
- **Streaming by default** - see output as it's generated
- **Quiet by default** - clean output without informational messages
- **New pipe syntax** - `echo "prompt" | st` for better unix integration
- **Daemon management** - built-in commands for daemon lifecycle
>>>>>>> 3e959eb4

---

Built with ❤️ for developers tired of flaky AI tests.<|MERGE_RESOLUTION|>--- conflicted
+++ resolved
@@ -482,32 +482,6 @@
 
 ---
 
-<<<<<<< HEAD
-## 📈 What's New in v1.3.3
-
-### Daemon Architecture (v1.2.0+)
-- **Persistent model serving** with Zero-MQ for 10-100× faster repeated calls  
-- **Automatic fallback** to direct model loading when daemon unavailable  
-- **Zero configuration** – daemon starts automatically on first use  
-- **Background operation** – daemon runs silently in the background  
-
-### Centralized Cache System (v1.3.0+)
-- **Unified caching** – consistent behaviour between daemon and direct access  
-- **Thread-safe SQLite backend** for reliable concurrent access  
-- **Shared cache files** across all access modes  
-- **Cache integration** with the daemon server for optimal performance  
-
-### Improved CLI Experience (v1.3.0+)
-- **Streaming by default** – see output as it's generated  
-- **Quiet by default** – clean output without informational messages  
-- **New pipe syntax** – `echo "prompt" | st` for better Unix integration  
-- **Daemon management** – built-in commands for daemon lifecycle  
-
-### Qwen3 Thinking Mode (v1.3.0+)
-- **Controllable reasoning** – enable/disable internal thinking process  
-- **Efficiency by default** – thinking disabled for faster generation  
-- **Extended context** – increased to 3072 tokens to support thinking output  
-=======
 ## 📈 What's New in v2.0.0+
 
 ### Gemma-3n Models (v2.0.0+)
@@ -533,7 +507,6 @@
 - **Quiet by default** - clean output without informational messages
 - **New pipe syntax** - `echo "prompt" | st` for better unix integration
 - **Daemon management** - built-in commands for daemon lifecycle
->>>>>>> 3e959eb4
 
 ---
 
